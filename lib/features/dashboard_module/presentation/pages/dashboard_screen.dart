--- conflicted
+++ resolved
@@ -3,12 +3,10 @@
 import 'package:nidhi_rakshak/features/dashboard_module/presentation/widgets.dart';
 import 'package:nidhi_rakshak/src/settings/settings_view.dart';
 import 'package:nidhi_rakshak/features/background_module/services/service_provider.dart';
-<<<<<<< HEAD
+
 import 'package:nidhi_rakshak/features/compliance_module/domain/compliance_status.dart';
-=======
 import 'package:nidhi_rakshak/src/theme/gradient_theme.dart';
 import 'package:nidhi_rakshak/features/dashboard_module/presentation/pages/more_apps_screen.dart';
->>>>>>> 6025c997
 
 class DashboardScreen extends StatefulWidget {
   const DashboardScreen({super.key});
@@ -23,16 +21,10 @@
   bool _isLoading = false;
 
   SecurityStatus? _securityStatus;
-<<<<<<< HEAD
+
   ComplianceStatus? _complianceStatus;
   List<ActionItem> _recentActions = []; 
    @override
-=======
-
-  // Recent actions
-  List<ActionItem> _recentActions = [];
-  @override
->>>>>>> 6025c997
   void initState() {
     super.initState();
 
@@ -63,7 +55,7 @@
         });
       }
     });
-<<<<<<< HEAD
+
 final complianceService = ServiceProvider.of(context).complianceService;
   complianceService.complianceStream.listen((status) {
     if (mounted) {
@@ -74,10 +66,7 @@
   });
 }
   
-=======
-  }
-
->>>>>>> 6025c997
+
   Future<void> _loadData() async {
     // Get initial security status
     final securityStatus = ServiceProvider.of(
@@ -85,7 +74,6 @@
     ).securityService.lastStatus;
 
     // Get initial actions
-<<<<<<< HEAD
     final actions = ServiceProvider.of(context).securityActionsService.getRecentActions();
     
    final complianceService = ServiceProvider.of(context).complianceService;
@@ -108,60 +96,11 @@
     threat.name.contains('NPCI')
   ).toList();
 }
-=======
-    final actions = ServiceProvider.of(
-      context,
-    ).securityActionsService.getRecentActions();
-
-    if (mounted) {
-      setState(() {
-        _securityStatus = securityStatus;
-        _recentActions = actions;
-      });
-    }
-  }
->>>>>>> 6025c997
+
 
   @override
   Widget build(BuildContext context) {
     // Use the security status from our service, or default to secure if null
-<<<<<<< HEAD
-    final securityStatus = _securityStatus ?? SecurityStatus.secure(); 
-    
-
-    return Scaffold(
-      appBar: AppBar(
-        title: Text('Security Dashboard'),
-        backgroundColor: const Color.fromARGB(255, 255, 254, 254),
-        foregroundColor: const Color.fromARGB(255, 0, 0, 0),
-        actions: [
-          IconButton(
-            icon: Icon(Icons.settings),
-            onPressed: () {
-              // Navigate to settings
-              Navigator.pushNamed(context, SettingsView.routeName);
-            },
-          ),
-        ],
-      ),
-      body: RefreshIndicator(
-        onRefresh: _refreshDashboard,
-        child: SingleChildScrollView(
-          padding: EdgeInsets.all(16.0),
-          child: Column(
-            crossAxisAlignment: CrossAxisAlignment.start,            
-            children: [
-              // Security Status Section
-              SecurityStatusIndicator(
-                lastChecked: securityStatus.lastChecked,
-                // Values from our security service
-                isDeviceSecure: securityStatus.isDeviceSecure,
-                isRbiCompliant: _complianceStatus?.isRbiCompliant ?? false,
-                isNpciCompliant: _complianceStatus?.isNpciCompliant ?? false,
-                isJailbroken: securityStatus.isJailbroken,
-                isRooted: securityStatus.isRooted,
-              ),
-=======
     final securityStatus = _securityStatus ?? SecurityStatus.secure();
 
     return Container(
@@ -211,17 +150,15 @@
             child: Column(
               crossAxisAlignment: CrossAxisAlignment.start,
               children: [
-                // Security Status Section
                 SecurityStatusIndicator(
-                  lastChecked: securityStatus.lastChecked,
-                  // Values from our security service
-                  isDeviceSecure: securityStatus.isDeviceSecure,
-                  isRbiCompliant: false, // To be implemented later
-                  isNpciCompliant: false, // To be implemented later
-                  isJailbroken: securityStatus.isJailbroken,
-                  isRooted: securityStatus.isRooted,
-                ),
->>>>>>> 6025c997
+                lastChecked: securityStatus.lastChecked,
+                // Values from our security service
+                isDeviceSecure: securityStatus.isDeviceSecure,
+                isRbiCompliant: _complianceStatus?.isRbiCompliant ?? false,
+                isNpciCompliant: _complianceStatus?.isNpciCompliant ?? false,
+                isJailbroken: securityStatus.isJailbroken,
+                isRooted: securityStatus.isRooted,
+              ),
 
                 SizedBox(height: 16),
                 // Security Threats Section
@@ -315,7 +252,6 @@
   }
 
   // Widget to display security threats
-<<<<<<< HEAD
 Widget _buildSecurityThreatsCard() {
   final securityStatus = _securityStatus ?? SecurityStatus.secure();
   final threats = securityStatus.detectedThreats;
@@ -388,52 +324,11 @@
                       style: TextStyle(
                         fontSize: 16,
                         color: Colors.green,
-=======
-  Widget _buildSecurityThreatsCard() {
-    // Use the security status from our service, or default to secure if null
-    final securityStatus = _securityStatus ?? SecurityStatus.secure();
-    final threats = securityStatus.detectedThreats;
-
-    return Card(
-      elevation: 4,
-      child: Padding(
-        padding: const EdgeInsets.all(16.0),
-        child: Column(
-          crossAxisAlignment: CrossAxisAlignment.start,
-          children: [
-            Row(
-              mainAxisAlignment: MainAxisAlignment.spaceBetween,
-              children: [
-                Text(
-                  'Security Threats',
-                  style: TextStyle(
-                    color: Theme.of(context).colorScheme.primary,
-                    fontSize: 22,
-                  ),
-                ),
-                threats.isEmpty
-                    ? Icon(Icons.verified, color: Colors.green)
-                    : Icon(Icons.warning_amber, color: Colors.orange),
-              ],
-            ),
-            SizedBox(height: 16),
-            if (threats.isEmpty)
-              Center(
-                child: Padding(
-                  padding: const EdgeInsets.all(16.0),
-                  child: Column(
-                    children: [
-                      Icon(Icons.security, color: Colors.green, size: 48),
-                      SizedBox(height: 8),
-                      Text(
-                        'No security threats detected',
-                        style: TextStyle(fontSize: 16, color: Colors.green),
->>>>>>> 6025c997
+
                       ),
                     ),
                   ],
                 ),
-<<<<<<< HEAD
               ),
             )
           else
@@ -476,41 +371,6 @@
                       threatIcon,
                       color: threatColor,
                     ),
-=======
-              )
-            else
-              ListView.builder(
-                shrinkWrap: true,
-                physics: NeverScrollableScrollPhysics(),
-                itemCount: threats.length,
-                itemBuilder: (context, index) {
-                  final threat = threats[index];
-                  Color threatColor;
-                  IconData threatIcon;
-
-                  // Choose color and icon based on threat level
-                  switch (threat.level) {
-                    case SecurityThreatLevel.critical:
-                      threatColor = Colors.red;
-                      threatIcon = Icons.error;
-                      break;
-                    case SecurityThreatLevel.high:
-                      threatColor = Colors.orange;
-                      threatIcon = Icons.warning;
-                      break;
-                    case SecurityThreatLevel.medium:
-                      threatColor = Colors.amber;
-                      threatIcon = Icons.info;
-                      break;
-                    case SecurityThreatLevel.low:
-                      threatColor = Colors.blue;
-                      threatIcon = Icons.info_outline;
-                      break;
-                  }
-
-                  return ListTile(
-                    leading: Icon(threatIcon, color: threatColor),
->>>>>>> 6025c997
                     title: Text(
                       threat.name,
                       style: TextStyle(fontWeight: FontWeight.bold),
@@ -540,14 +400,10 @@
             ),
         ],
       ),
-<<<<<<< HEAD
     ),
   );
 }
-=======
-    );
-  }
->>>>>>> 6025c997
+
 
   // Helper widget to display threat level badge
   Widget _getThreatLevelBadge(SecurityThreatLevel level) {
@@ -797,26 +653,16 @@
     try {
       final securityService = ServiceProvider.of(context).securityService;
 
-<<<<<<< HEAD
       final updatedStatus = await securityService.refreshSecurityStatus();
       
-=======
-      // Refresh security status
-      final updatedStatus = await securityService.refreshSecurityStatus();
-
-      // Update state
->>>>>>> 6025c997
+
       setState(() {
         _securityStatus = updatedStatus;
       });
     } catch (e) {
-<<<<<<< HEAD
 
       if(!mounted) return;
-=======
-      // Handle errors
-      if (!mounted) return;
->>>>>>> 6025c997
+
       ScaffoldMessenger.of(context).showSnackBar(
         SnackBar(content: Text('Error refreshing security data: $e')),
       );
@@ -833,49 +679,26 @@
     try {
       final actionsService = ServiceProvider.of(context).securityActionsService;
 
-<<<<<<< HEAD
       final actions = actionsService.getRecentActions();
       
-  
-=======
-      // Refresh actions
-      final actions = actionsService.getRecentActions();
-
-      // Update state
->>>>>>> 6025c997
       if (mounted) {
         setState(() {
           _recentActions = actions;
         });
       }
     } catch (e) {
-<<<<<<< HEAD
       ScaffoldMessenger.of(context).showSnackBar(
         SnackBar(content: Text('Error refreshing actions: $e')),
       );
-=======
-      // Handle errors
-      ScaffoldMessenger.of(
-        context,
-      ).showSnackBar(SnackBar(content: Text('Error refreshing actions: $e')));
->>>>>>> 6025c997
+
     }
   }
 
   Future<void> _runSecurityScan() async {
-<<<<<<< HEAD
-    // progress indicator
     ScaffoldMessenger.of(context).showSnackBar(
       SnackBar(content: Text('Running security scan...')),
     );
     
-=======
-    // Show progress indicator
-    ScaffoldMessenger.of(
-      context,
-    ).showSnackBar(SnackBar(content: Text('Running security scan...')));
-
->>>>>>> 6025c997
     try {
       final securityService = ServiceProvider.of(context).securityService;
       final actionsService = ServiceProvider.of(context).securityActionsService;
@@ -920,7 +743,6 @@
     }
   }
 
-<<<<<<< HEAD
  void _checkCompliance() async {
   ScaffoldMessenger.of(context).showSnackBar(
     SnackBar(content: Text('Running compliance check...')),
@@ -971,15 +793,4 @@
       );
     }
   }
-=======
-  void _checkCompliance() {
-    // Since compliance checks are to be implemented later,
-    // we'll keep this as a placeholder
-    ScaffoldMessenger.of(
-      context,
-    ).showSnackBar(SnackBar(content: Text('Compliance check initiated...')));
-
-    // This is where we would integrate with RBI/NPCI compliance checks later
->>>>>>> 6025c997
-  }
 }