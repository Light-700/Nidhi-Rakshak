--- conflicted
+++ resolved
@@ -33,7 +33,6 @@
   flutter_localizations:
     sdk: flutter
   intl: any
-<<<<<<< HEAD
   http: ^1.4.0              # For API calls
   dio: ^5.0.0                # Alternative HTTP client with interceptors
   retrofit: ^4.0.0           # Type-safe API client
@@ -48,16 +47,8 @@
   crypto: ^3.0.3                     # Cryptographic functions
   encrypt: ^5.0.1                    # Data encryption
   local_auth: ^2.1.6             # Biometric authentication
-=======
-  # The following adds the Cupertino Icons font to your application.
-  # Use with the CupertinoIcons class for iOS style icons.  cupertino_icons: ^1.0.8
-  shared_preferences: ^2.2.2
-  device_info_plus: ^11.5.0
-  package_info_plus: ^8.3.0
-  path_provider: ^2.1.5
-  workmanager: ^0.6.0
   installed_apps: ^1.6.0
->>>>>>> 6025c997
+
 
 dev_dependencies:
   flutter_test:
